import type { AssetManifest } from "./build";
import {
  AssetManifestFilename,
  getAssetManifest,
  getServerManifest,
  getServerEntryModule,
  getRouteModules
} from "./build";
import { getCacheDir } from "./cache";
import { writeDevServerBuild } from "./compiler";
import { ServerMode } from "./config";
import type { RemixConfig } from "./config";
import type { AppLoadContext, AppLoadResult } from "./data";
import { loadGlobalData, loadRouteData } from "./data";
import type { EntryManifest, ServerHandoff } from "./entry";
import {
  createEntryMatches,
  createGlobalData,
  createRouteData,
  createRouteManifest,
  createServerHandoffString
} from "./entry";
import { Headers, Request, Response, fetch } from "./fetch";
import type { ConfigRouteObject, ConfigRouteMatch } from "./match";
import { matchRoutes } from "./match";
import { json, jsonError } from "./responseHelpers";
import type { RouteManifest } from "./routes";
import { oneYear } from "./seconds";

/**
 * The main request handler for a Remix server. This handler runs in the context
 * of a cloud provider's server (e.g. Express on Firebase) or locally via their
 * dev tools.
 */
export interface RequestHandler {
  (request: Request, loadContext?: AppLoadContext): Promise<Response>;
}

/**
 * Creates a handler (aka "server") that serves HTTP requests from the app in the
 * given `remixRoot`.
 *
 * In production mode, the server reads the build from disk. In development, it
 * dynamically generates the build at request time for only the modules needed
 * to serve that request.
 */
export function createRequestHandler(remixConfig: RemixConfig): RequestHandler {
  return async (request, loadContext = {}) => {
    let url = new URL(request.url);

    if (url.pathname.startsWith("/_remix/data")) {
      return handleDataRequest(remixConfig, request, loadContext);
    }

    if (url.pathname.startsWith("/_remix/manifest")) {
      return handleManifestRequest(remixConfig, request);
    }

    return handleDocumentRequest(remixConfig, request, loadContext);
  };
}

async function handleDataRequest(
  remixConfig: RemixConfig,
  request: Request,
  loadContext: AppLoadContext
): Promise<Response> {
  let isAction = isActionRequest(request);
  let searchParams = new URL(request.url).searchParams;
  let urlParam = searchParams.get("url");
  let routeId = searchParams.get("id");
  let params = JSON.parse(searchParams.get("params") || "{}");

  if (!urlParam) {
    return jsonError(`Missing ?url`, 403);
  }
  if (!routeId) {
    return jsonError(`Missing ?id`, 403);
  }

  let url = new URL(urlParam);
  let loaderRequest = createLoaderRequest(url.href, request);
  let loadResult = await loadRouteData(
    remixConfig.loadersDirectory,
    remixConfig.routeManifest[routeId],
    params,
    loadContext,
    loaderRequest,
    isAction
  );

  if (!loadResult) {
    return json(null);
  }

  if (isRedirect(loadResult)) {
    return new Response("", {
      status: 204,
      headers: {
        "x-remix-redirect": loadResult.headers.get("Location")!
      }
    });
  }

  return loadResult;
}

async function handleManifestRequest(
  remixConfig: RemixConfig,
  request: Request
): Promise<Response> {
  let searchParams = new URL(request.url).searchParams;
  let urlParam = searchParams.get("url");

  if (!urlParam) {
    return jsonError(`Missing ?url`, 403);
  }

  let url = new URL(urlParam);
  let matches = matchRoutes(remixConfig.routes, url.pathname);

  if (!matches) {
    return jsonError(`No routes matched path "${url.pathname}"`, 404);
  }

  let assetManifest: AssetManifest;
  if (remixConfig.serverMode === ServerMode.Development) {
    let devAssetManifestPromise = getDevAssetManifest(remixConfig.publicPath);

    try {
      assetManifest = await devAssetManifestPromise;
    } catch (error) {
      return jsonError(`Unable to fetch asset manifest`, 500);
    }
  } else {
    assetManifest = getAssetManifest(remixConfig.serverBuildDirectory);
  }

  let entryManifest: EntryManifest = {
    version: assetManifest.version,
    routes: createRouteManifest(
      matches,
      assetManifest.entries,
      remixConfig.publicPath
    )
  };

  return json(entryManifest, {
    headers: {
      "Cache-Control": `public, max-age=${oneYear}`,
      ETag: entryManifest.version
    }
  });
}

async function handleDocumentRequest(
  remixConfig: RemixConfig,
  request: Request,
  loadContext: AppLoadContext
): Promise<Response> {
  let isAction = isActionRequest(request);
  let url = new URL(request.url);

  let statusCode = 200;
  let matches = matchRoutes(remixConfig.routes, url.pathname);

<<<<<<< HEAD
  function handleDataLoadError(error: any) {
    if (remixConfig.serverMode !== ServerMode.Test) {
=======
  function handleDataLoadError(error: Error) {
    if (serverMode !== ServerMode.Test) {
>>>>>>> 933dfd41
      console.error(error);
    }

    statusCode = 500;
    matches = [
      {
        params: {},
        pathname: url.pathname,
        route: {
          path: url.pathname,
          id: "routes/500",
          componentFile: "routes/500"
        }
      }
    ];
  }

  if (!matches) {
    statusCode = 404;
    matches = [
      {
        params: {},
        pathname: url.pathname,
        route: {
          path: url.pathname,
          id: "routes/404",
          componentFile: "routes/404"
        }
      }
    ];
  }

  if (isAction) {
    let leafMatch = matches[matches.length - 1];
    let result = await loadRouteData(
      remixConfig.loadersDirectory,
      remixConfig.routeManifest[leafMatch.route.id],
      leafMatch.params,
      loadContext,
      request,
      isAction
    );
    return result!;
  }

  // Run all data loaders in parallel and await them individually below.
  let globalLoadResultPromise = loadGlobalData(
    remixConfig.loadersDirectory,
    loadContext,
    request
  );
  let routeLoadResultPromises = matches.map(match =>
    loadRouteData(
      remixConfig.loadersDirectory,
      remixConfig.routeManifest[match.route.id],
      match.params,
      loadContext,
      request,
      isAction
    )
  );

  let globalLoadResult: AppLoadResult = null;
  try {
    globalLoadResult = await globalLoadResultPromise;
  } catch (error) {
    console.error(`There was an error running the global data loader`);
  }

  let routeLoadResults: AppLoadResult[] = [];
  for (let promise of routeLoadResultPromises) {
    try {
      routeLoadResults.push(await promise);
    } catch (error) {
      let match = matches[routeLoadResults.length];
      console.error(
        `There was an error running the data loader for route ${match.route.id}`
      );
      routeLoadResults.push(null);
      handleDataLoadError(error);
    }
  }

  let allResults = [globalLoadResult, ...routeLoadResults];

  // Check for redirect. A redirect in a loader takes precedence over all
  // other responses and is immediately returned.
  let redirectResult = allResults.find(result => result && isRedirect(result));

  if (redirectResult) {
    return redirectResult;
  }

  // Check for a result with a non-200 status code. The first loader with a
  // non-200 status code determines the status code for the whole response.
  let notOkResult = allResults.find(result => result && result.status !== 200);

  if (notOkResult) {
    statusCode = notOkResult.status;
  }

  let serverBuildDirectory: string;
  let assetManifest: AssetManifest;
  if (remixConfig.serverMode === ServerMode.Development) {
    serverBuildDirectory = getCacheDir(remixConfig.rootDirectory, "build");

    let devAssetManifestPromise = getDevAssetManifest(remixConfig.publicPath);
    let devServerBuildPromise = writeDevServerBuild(
      getDevConfigForMatches(remixConfig, matches),
      serverBuildDirectory
    );

    try {
      assetManifest = await devAssetManifestPromise;
    } catch (error) {
      // TODO: Show a nice error page.
      throw error;
    }

    await devServerBuildPromise;
  } else {
    serverBuildDirectory = remixConfig.serverBuildDirectory;
    assetManifest = getAssetManifest(serverBuildDirectory);
  }

  let serverManifest = getServerManifest(serverBuildDirectory);
  let serverEntryModule = getServerEntryModule(
    serverBuildDirectory,
    serverManifest
  );
  let routeModules = getRouteModules(
    serverBuildDirectory,
    serverManifest,
    matches.map(match => match.route.id)
  );

  let entryManifest: EntryManifest = {
    version: assetManifest.version,
    routes: createRouteManifest(
      matches,
      assetManifest.entries,
      remixConfig.publicPath
    ),
    entryModuleUrl:
      remixConfig.publicPath + assetManifest.entries["entry-browser"].file,
    globalStylesUrl:
      "global.css" in assetManifest.entries
        ? remixConfig.publicPath + assetManifest.entries["global.css"].file
        : undefined
  };
  let entryMatches = createEntryMatches(entryManifest.routes, matches);
  let globalData = await createGlobalData(globalLoadResult);
  let routeData = await createRouteData(routeLoadResults, matches);

  let serverHandoff: ServerHandoff = {
    globalData,
    manifest: entryManifest,
    matches: entryMatches,
    routeData
  };
  let serverEntryContext = {
    ...serverHandoff,
    routeModules,
    serverHandoffString: createServerHandoffString(serverHandoff)
  };

  // Calculate response headers from the matched routes.
  let headers = matches.reduce((parentsHeaders, match, index) => {
    let routeId = match.route.id;
    let routeModule = routeModules[routeId];

    if (typeof routeModule.headers === "function") {
      try {
        let loadResult = routeLoadResults[index];
        let loaderHeaders = loadResult ? loadResult.headers : new Headers();
        let routeHeaders = routeModule.headers({
          loaderHeaders,
          parentsHeaders
        });

        if (routeHeaders) {
          for (let [key, value] of new Headers(routeHeaders).entries()) {
            parentsHeaders.set(key, value);
          }
        }
      } catch (error) {
        console.error(
          `There was an error getting headers for route ${routeId}`
        );
        console.error(error);
      }
    }

    return parentsHeaders;
  }, new Headers());

  return serverEntryModule.default(
    request,
    statusCode,
    headers,
    serverEntryContext
  );
}

function getDevConfigForMatches(
  remixConfig: RemixConfig,
  matches: ConfigRouteMatch[]
): RemixConfig {
  return {
    ...remixConfig,

    // Modify routes and routeManifest so they contain only the matched routes.
    // This speeds up the build considerably.
    routes: matches.reduceRight((children, match) => {
      let route = { ...match.route };
      if (children.length) route.children = children;
      return [route];
    }, [] as ConfigRouteObject[]),

    routeManifest: matches.reduce((routeManifest, match) => {
      let { children, ...route } = match.route;
      routeManifest[route.id] = route;
      return routeManifest;
    }, {} as RouteManifest)
  };
}

export async function getDevAssetManifest(
  remixRunOrigin: string
): Promise<AssetManifest> {
  try {
    let res = await fetch(remixRunOrigin + AssetManifestFilename);
    return res.json();
  } catch (error) {
    console.error(error);
    console.error(
      `Unable to fetch the asset manifest. Are you running \`remix run\`?`
    );

    throw error;
  }
}

function isRedirect(response: Response) {
  return (
    response.status === 301 ||
    response.status === 302 ||
    response.status === 303
  );
}

function createLoaderRequest(url: string, request: Request) {
  return new Request(url, {
    method: request.method,
    headers: request.headers,
    body: request.body
  });
}

function isActionRequest(request: Request) {
  return request.method.toLowerCase() !== "get";
}<|MERGE_RESOLUTION|>--- conflicted
+++ resolved
@@ -164,13 +164,8 @@
   let statusCode = 200;
   let matches = matchRoutes(remixConfig.routes, url.pathname);
 
-<<<<<<< HEAD
-  function handleDataLoadError(error: any) {
+  function handleDataLoadError(error: Error) {
     if (remixConfig.serverMode !== ServerMode.Test) {
-=======
-  function handleDataLoadError(error: Error) {
-    if (serverMode !== ServerMode.Test) {
->>>>>>> 933dfd41
       console.error(error);
     }
 
