--- conflicted
+++ resolved
@@ -5,20 +5,14 @@
   "license": "",
   "sideEffects": false,
   "scripts": {
-<<<<<<< HEAD
     "build": "remix build",
     "dev": "remix dev",
-=======
-    "build": "cross-env NODE_ENV=production remix build",
-    "dev": "cross-env NODE_ENV=development remix dev",
->>>>>>> c4dd5f12
     "postinstall": "remix setup node",
     "start": "cross-env NODE_ENV=production remix-serve build"
   },
   "dependencies": {
     "@remix-run/react": "1.2.3",
     "@remix-run/serve": "1.2.3",
-    "cross-env": "^7.0.3",
     "react": "^17.0.2",
     "react-dom": "^17.0.2",
     "remix": "1.2.3",
@@ -27,17 +21,11 @@
   },
   "devDependencies": {
     "@remix-run/dev": "1.2.3",
-<<<<<<< HEAD
-    "@types/react": "^17.0.38",
-    "@types/react-dom": "^17.0.11",
-    "typescript": "^4.5.4"
-=======
     "@remix-run/eslint-config": "1.2.3",
     "@types/react": "^17.0.39",
     "@types/react-dom": "^17.0.13",
     "eslint": "^8.10.0",
     "typescript": "^4.6.2"
->>>>>>> c4dd5f12
   },
   "engines": {
     "node": ">=14"
